package renter

import (
	"errors"
	"fmt"
	"io"
	"net"
	"os"
	"sync"

	"github.com/NebulousLabs/Sia/consensus"
	"github.com/NebulousLabs/Sia/encoding"
	"github.com/NebulousLabs/Sia/sia/components"
)

type FilePiece struct {
	Host     components.HostEntry   // Where to find the file.
	Contract consensus.FileContract // The contract being enforced.
}

type FileEntry struct {
	Pieces []FilePiece
}

type Renter struct {
	state  *consensus.State
	files  map[string]FileEntry
	hostDB components.HostDB
	wallet components.Wallet

	mu sync.RWMutex
}

func New(state *consensus.State, hdb components.HostDB, wallet components.Wallet) (r *Renter, err error) {
	if state == nil {
		err = errors.New("renter.New: cannot have nil state")
		return
	}
	if hdb == nil {
		err = errors.New("renter.New: cannot have nil hostDB")
		return
	}
	if wallet == nil {
		err = errors.New("renter.New: cannot have nil wallet")
		return
	}

	r = &Renter{
		state:  state,
		hostDB: hdb,
		wallet: wallet,
		files:  make(map[string]FileEntry),
	}
	return
}

func (r *Renter) RenameFile(currentName, newName string) error {
	// Check that the currentName exists and the newName doesn't.
	entry, exists := r.files[currentName]
	if !exists {
		return errors.New("no file found by that name")
	}
	_, exists = r.files[newName]
	if exists {
		return errors.New("file of new name already exists")
	}

	// Do the renaming.
	delete(r.files, currentName)
	r.files[newName] = entry
	return nil
}

<<<<<<< HEAD
=======
// TODO: Do the uploading in parallel.
func (r *Renter) RentFile(rfp components.RentFileParameters) (err error) {
	r.mu.Lock()
	defer r.mu.Unlock()

	_, exists := r.files[rfp.Nickname]
	if exists {
		return errors.New("file of that nickname already exists")
	}

	// Make an entry for this file.
	var pieces []FilePiece
	for i := 0; i < rfp.TotalPieces; i++ {
		var piece FilePiece
		piece, err = r.proposeContract(rfp.Filepath, consensus.BlockHeight(2000+1000*i))
		if err != nil {
			i--
			fmt.Println(err)
			// TODO: Something more in the error case. Maybe let the hostdb know that this host is having problems?
		}
		pieces = append(pieces, piece)
	}

	r.files[rfp.Nickname] = FileEntry{Pieces: pieces}
	return
}

>>>>>>> c142df2f
func (r *Renter) downloadPiece(piece FilePiece, destination string) (err error) {
	return piece.Host.IPAddress.Call("RetrieveFile", func(conn net.Conn) error {
		// send filehash
		if _, err := encoding.WriteObject(conn, piece.Contract.FileMerkleRoot); err != nil {
			return err
		}
		// TODO: read error
		// copy response into file
		file, err := os.Create(destination)
		if err != nil {
			return err
		}
		_, err = io.CopyN(file, conn, int64(piece.Contract.FileSize))
		file.Close()
		if err != nil {
			os.Remove(destination)
		}
		return err
	})
}

// Download requests a file from the host it was stored with, and downloads it
// into the specified filename.
func (r *Renter) Download(nickname, filename string) (err error) {
	entry, exists := r.files[nickname]
	if !exists {
		return errors.New("no file entry for file: " + nickname)
	}

	// We just need to get one piece, we'll keep contacting hosts until one
	// doesn't return an error.
	for _, piece := range entry.Pieces {
		err = r.downloadPiece(piece, filename)
		if err == nil {
			return
		} else {
			fmt.Println(err)
			r.hostDB.FlagHost(piece.Host.ID)
		}
	}

	if err != nil {
		err = errors.New("Too many hosts returned errors - could not recover the file.")
		return
	}

	return
}<|MERGE_RESOLUTION|>--- conflicted
+++ resolved
@@ -71,36 +71,6 @@
 	return nil
 }
 
-<<<<<<< HEAD
-=======
-// TODO: Do the uploading in parallel.
-func (r *Renter) RentFile(rfp components.RentFileParameters) (err error) {
-	r.mu.Lock()
-	defer r.mu.Unlock()
-
-	_, exists := r.files[rfp.Nickname]
-	if exists {
-		return errors.New("file of that nickname already exists")
-	}
-
-	// Make an entry for this file.
-	var pieces []FilePiece
-	for i := 0; i < rfp.TotalPieces; i++ {
-		var piece FilePiece
-		piece, err = r.proposeContract(rfp.Filepath, consensus.BlockHeight(2000+1000*i))
-		if err != nil {
-			i--
-			fmt.Println(err)
-			// TODO: Something more in the error case. Maybe let the hostdb know that this host is having problems?
-		}
-		pieces = append(pieces, piece)
-	}
-
-	r.files[rfp.Nickname] = FileEntry{Pieces: pieces}
-	return
-}
-
->>>>>>> c142df2f
 func (r *Renter) downloadPiece(piece FilePiece, destination string) (err error) {
 	return piece.Host.IPAddress.Call("RetrieveFile", func(conn net.Conn) error {
 		// send filehash
